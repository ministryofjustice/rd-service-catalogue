"""Testing integration with github API."""

# flake8: noqa E501
import re
import textwrap

from mockito import when, unstub
import requests
import pytest
from yaml import YAMLError

from ai_nexus_backend import github_api


class TestGithubClient:
<<<<<<< HEAD
=======
    """Mocked integration with GitHub Dev API.

    `_test_cases` and `_expected_endpoints` Used to test
    `GithubClient._assemble_readme_endpoint_from_repo_url` matches target
    repo URLs & constructs the necessary API endpoints. These test are
    isolated from the GitHub developer API and will not require any
    external configuration to run.
    """
>>>>>>> 1c836343

    _test_cases = [
        "https://github.com/ministryofjustice/government-digital-strategy",
        "https://github.com/ministryofjustice/moj-digital-strategy-2013",
        "https://github.com/ministryofjustice/courtfinder",
        "https://github.com/ministryofjustice/worddoc_convert",
        "https://github.com/ministryofjustice/bba",
        "https://github.com/ministryofjustice/smart-forms",
        "https://github.com/ministryofjustice/opg-loadtest",
        "https://github.com/ministryofjustice/moj_frontend_toolkit",
        "https://github.com/ministryofjustice/moj_frontend_toolkit_gem",
        "https://github.com/ministryofjustice/civil-claims-prototype",
        "https://github.com/ministryofjustice/sleepy.mongoose",
        "https://github.com/ministryofjustice/dist-wifi-mon",
        "https://github.com/ministryofjustice/opg-deputies",
        "https://github.com/ministryofjustice/opg-lpa-ruby-test",
        "https://github.com/ministryofjustice/opg-lpa-api-ruby-test",
        "https://github.com/ministryofjustice/x-moj-auth",
        "https://github.com/ministryofjustice/devise_authentication_api",
        "https://github.com/ministryofjustice/cla-can-you-get-legal-aid",
        "https://github.com/ministryofjustice/calendars",
    ]
    _expected_endpoints = [
        "https://api.github.com/repos/ministryofjustice/government-digital-strategy/readme",
        "https://api.github.com/repos/ministryofjustice/moj-digital-strategy-2013/readme",
        "https://api.github.com/repos/ministryofjustice/courtfinder/readme",
        "https://api.github.com/repos/ministryofjustice/worddoc_convert/readme",
        "https://api.github.com/repos/ministryofjustice/bba/readme",
        "https://api.github.com/repos/ministryofjustice/smart-forms/readme",
        "https://api.github.com/repos/ministryofjustice/opg-loadtest/readme",
        "https://api.github.com/repos/ministryofjustice/moj_frontend_toolkit/readme",
        "https://api.github.com/repos/ministryofjustice/moj_frontend_toolkit_gem/readme",
        "https://api.github.com/repos/ministryofjustice/civil-claims-prototype/readme",
        "https://api.github.com/repos/ministryofjustice/sleepy.mongoose/readme",
        "https://api.github.com/repos/ministryofjustice/dist-wifi-mon/readme",
        "https://api.github.com/repos/ministryofjustice/opg-deputies/readme",
        "https://api.github.com/repos/ministryofjustice/opg-lpa-ruby-test/readme",
        "https://api.github.com/repos/ministryofjustice/opg-lpa-api-ruby-test/readme",
        "https://api.github.com/repos/ministryofjustice/x-moj-auth/readme",
        "https://api.github.com/repos/ministryofjustice/devise_authentication_api/readme",
        "https://api.github.com/repos/ministryofjustice/cla-can-you-get-legal-aid/readme",
        "https://api.github.com/repos/ministryofjustice/calendars/readme",
    ]

    @pytest.fixture(scope="function")
    def client_fixture(self):
        """Fixture avoids repeated instantiation in tests."""
        return github_api.GithubClient(github_pat="foo", user_agent="bar")

    @pytest.mark.parametrize(
        "repo_url, endpoint_url", zip(_test_cases, _expected_endpoints)
    )
    def test__assemble_readme_endpoint_from_repo_url_returns_expected_str(
        self, repo_url, endpoint_url, client_fixture
    ):
        """Loop through every repo url, check func returns exp endpoint."""
        assert (
            client_fixture._assemble_readme_endpoint_from_repo_url(
                repo_url
            )
            == endpoint_url
        )

    def test_get_readme_content_defence(self, client_fixture):
        """Check defensive logic."""
        with pytest.raises(
            TypeError,
            match="repo_url expected type str. Found <class 'int'>",
        ):
            client_fixture.get_readme_content(repo_url=1)
        with pytest.raises(
            TypeError,
            match="accept expected type str. Found <class 'int'>",
        ):
            client_fixture.get_readme_content(
                repo_url="https://foobar", accept=1
            )
        with pytest.raises(
            ValueError,
            match=re.escape(
                "accept expects either application/vnd.github+json or app"
            ),
        ):
            client_fixture.get_readme_content(
                repo_url="https://foobar",
                accept="wrong",
            )
        with pytest.raises(
            ValueError,
            match="repo_url should begin with 'https://', found http://",
        ):
            client_fixture.get_readme_content(
                repo_url="http://NOT_SUPPORTED",
            )
        with pytest.raises(
            ValueError,
            match="Did not find expected url Structure for https://foobar",
        ):
            client_fixture.get_readme_content(repo_url="https://foobar")

    def test_get_readme_content(self, client_fixture):
        """Mocked test ensuring byte code returned as expected string."""
        # Mock the response of the get_readme_content function
        mock_response = requests.Response()
        mock_response.status_code = 200
        _b1 = b'{"content": "VGhpcyBpcyB0aGUgUkVBRE1FIGNvbnRlbnQ=",'
        _b2 = b' "encoding": "base64"}'
        _bytes = _b1 + _b2
        mock_response._content = _bytes

        # Mock the requests.get call inside get_readme_content.
        when(requests).get(...).thenReturn(mock_response)
        # Call & assert
        result = client_fixture.get_readme_content(
            "https://github.com/owner/repo",
        )
        assert result == "This is the README content"
        unstub()

        # repeat for accept HTML
        when(requests).get(...).thenReturn(mock_response)
        result = client_fixture.get_readme_content(
            "https://github.com/owner/repo",
            accept="application/vnd.github.html+json",
        )
        assert result == "This is the README content"
        unstub()

    def test_get_readme_content_bad_response(self, client_fixture):
        """Test that bad response is handled as expected."""
        mock_bad_resp = requests.Response()
        mock_bad_resp.status_code = 404
        mock_bad_resp.reason = "Page not found"
        when(requests).get(...).thenReturn(mock_bad_resp)
        with pytest.raises(
            requests.exceptions.HTTPError,
            match="HTTP error 404: Page not found",
        ):
            client_fixture.get_readme_content(
                "https://github.com/some-owner/some-repo"
            )

    def test_extract_valid_yaml(self, client_fixture):
        """Test extraction of valid YAML from Markdown content."""
        md_content = """
        # Sample README

        Here is some content.

        ```yaml
        key1: value1
        key2: value2
        ```

        More content here.
        """
        expected_output = {"key1": "value1", "key2": "value2"}
        # As the test introduces indentation to the multistring 'markdown'
        # we need to unindent here, YAML is indent aware.
        md_content = textwrap.dedent(md_content)
        assert (
            client_fixture.extract_yaml_from_md(md_content)
            == expected_output
        )

    def test_extract_first_yaml_block_only(self, client_fixture):
        """Test that only the first YAML block is extracted."""
        md_content = """
        # Sample README

        ```yaml
        key1: value1
        ```

        Some other content.

        ```yaml
        key2: value2
        ```
        """
        expected_output = {"key1": "value1"}
        assert (
            client_fixture.extract_yaml_from_md(md_content)
            == expected_output
        )

    def test_no_recognised_yaml_block(self, client_fixture):
        """Test that ValueError is raised when no YAML block is present."""
        md_content = """
        # Sample README

        Here is some content without YAML.
        """
        with pytest.raises(
            ValueError, match="No YAML found in `md_content`"
        ):
            client_fixture.extract_yaml_from_md(md_content)

        # This scenario is also raised on a YAML code block formatted as
        # below.
        md_content = """
        # Sample README

        ```{yaml}
        key1: value
        ```
        """
        with pytest.raises(
            ValueError, match="No YAML found in `md_content`"
        ):
            client_fixture.extract_yaml_from_md(md_content)

    def test_invalid_yaml(self, client_fixture):
        """Test that YAMLError is raised for invalid YAML content."""
        # Intentionally malformed YAML
        md_content = """
        # Sample README

        ```yaml
        key1: value1
        key2: value2
        key3: [
        - item1
        - item2
        - item3
        - unclosed array
        ```
        """
        with pytest.raises(YAMLError):
            client_fixture.extract_yaml_from_md(md_content)<|MERGE_RESOLUTION|>--- conflicted
+++ resolved
@@ -13,8 +13,6 @@
 
 
 class TestGithubClient:
-<<<<<<< HEAD
-=======
     """Mocked integration with GitHub Dev API.
 
     `_test_cases` and `_expected_endpoints` Used to test
@@ -23,7 +21,6 @@
     isolated from the GitHub developer API and will not require any
     external configuration to run.
     """
->>>>>>> 1c836343
 
     _test_cases = [
         "https://github.com/ministryofjustice/government-digital-strategy",
