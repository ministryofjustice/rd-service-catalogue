[build-system]
requires = ["hatchling"]
build-backend = "hatchling.build"
[tool.hatch.build.targets.sdist]
only-include = ["ai_nexus"]
exclude = [
  "/.github",
  "htmlcov",
  ".coverage",
  "coverage.xml",
]
[tool.hatch.build.targets.wheel]
packages = ["./ai_nexus"]
[project]
name = "ai_nexus"
version = "0.0.1"
requires-python = "==3.12.*"
description = "Modular component for AI-enabled application search backend."
readme = "README.md"
authors = [
    { name="Rich Leyshon", email="richard.leyshon@digital.justice.gov.uk" },
]
classifiers = [
    "Programming Language :: Python :: 3",
    "Operating System :: MacOS",
]
dependencies = [
<<<<<<< HEAD
    "beautifulsoup4==4.12.3",
=======
>>>>>>> 1dce6ca9
    "fastparquet==2024.5.0",
    "pandas==2.2.3",
    "pyarrow==17.0.0",
    "pyprojroot==0.3.0",
    "python-dotenv==1.0.1",
    "requests==2.32.3",
    ]

[project.optional-dependencies]
# Add your optional dependencies here
dev = [
<<<<<<< HEAD
    "pytest==8.3.3",
    "hatchling==1.25.0",
=======
    "hatchling==1.25.0",
    "mockito==1.5.1",
    "pre-commit==4.0.0",
    "pytest==8.3.3",
>>>>>>> 1dce6ca9
]
[project.urls]
Repository = "https://github.com/ministryofjustice/..."
"Bug tracker" = "https://github.com/ministryofjustice/.../issues"
# `coverage` configurations
[tool.coverage.run]
source = [
    "./ai_nexus"
]
omit = ["**/__init__.py"]
[tool.coverage.report]
exclude_lines = [
    "if __name__ == .__main__.:"
]
# `pytest` configurations
[tool.pytest.ini_options]
addopts = [
    "-vv",
    "--doctest-modules"
]
doctest_optionflags = "NORMALIZE_WHITESPACE"
testpaths = [
    "./tests"
]<|MERGE_RESOLUTION|>--- conflicted
+++ resolved
@@ -25,10 +25,7 @@
     "Operating System :: MacOS",
 ]
 dependencies = [
-<<<<<<< HEAD
     "beautifulsoup4==4.12.3",
-=======
->>>>>>> 1dce6ca9
     "fastparquet==2024.5.0",
     "pandas==2.2.3",
     "pyarrow==17.0.0",
@@ -40,15 +37,11 @@
 [project.optional-dependencies]
 # Add your optional dependencies here
 dev = [
-<<<<<<< HEAD
     "pytest==8.3.3",
-    "hatchling==1.25.0",
-=======
     "hatchling==1.25.0",
     "mockito==1.5.1",
     "pre-commit==4.0.0",
     "pytest==8.3.3",
->>>>>>> 1dce6ca9
 ]
 [project.urls]
 Repository = "https://github.com/ministryofjustice/..."
